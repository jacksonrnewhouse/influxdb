--- conflicted
+++ resolved
@@ -69,12 +69,9 @@
         cellHeight={cellHeight}
         resizerTopHeight={resizerTopHeight}
         resizeCoords={resizeCoords}
-<<<<<<< HEAD
         cellID={cellID}
-=======
         prefix={prefix}
         suffix={suffix}
->>>>>>> 9ec05e41
       />
     )
   }
@@ -134,11 +131,8 @@
       value: string.isRequired,
     }).isRequired
   ),
-<<<<<<< HEAD
   cellID: string,
-=======
   inView: bool,
->>>>>>> 9ec05e41
 }
 
 RefreshingGraph.defaultProps = {
