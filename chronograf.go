package chronograf

import (
	"context"
	"net/http"
)

// General errors.
const (
	ErrUpstreamTimeout   = Error("request to backend timed out")
	ErrSourceNotFound    = Error("source not found")
	ErrServerNotFound    = Error("server not found")
	ErrLayoutNotFound    = Error("layout not found")
	ErrDashboardNotFound = Error("dashboard not found")
	ErrUserNotFound      = Error("user not found")
	ErrLayoutInvalid     = Error("layout is invalid")
	ErrAlertNotFound     = Error("alert not found")
<<<<<<< HEAD
	ErrAuthentication    = Error("user not authenticated")
	ErrUninitialized     = Error("client uninitialized. Call Open() method")
=======
>>>>>>> cd2b7c9d
)

// Error is a domain error encountered while processing chronograf requests
type Error string

func (e Error) Error() string {
	return string(e)
}

// Logger represents an abstracted structured logging implementation. It
// provides methods to trigger log messages at various alert levels and a
// WithField method to set keys for a structured log message.
type Logger interface {
	Debug(...interface{})
	Info(...interface{})
	Warn(...interface{})
	Error(...interface{})
	Fatal(...interface{})
	Panic(...interface{})

	WithField(string, interface{}) Logger
}

// Assets returns a handler to serve the website.
type Assets interface {
	Handler() http.Handler
}

// TimeSeries represents a queryable time series database.
type TimeSeries interface {
	// Query retrieves time series data from the database.
	Query(context.Context, Query) (Response, error)
	// Connect will connect to the time series using the information in `Source`.
	Connect(context.Context, *Source) error
	// UsersStore represents the user accounts within the TimeSeries database
	Users(context.Context) UsersStore
	// Allowances returns all valid names permissions in this database
	Allowances(context.Context) Allowances
	// Roles represents the roles associated with this TimesSeriesDatabase
	Roles(context.Context) (RolesStore, error)
}

// Role is a restricted set of permissions assigned to a set of users.
type Role struct {
	Name        string      `json:"name"`
	Permissions Permissions `json:"permissions,omitempty"`
	Users       []User      `json:"users,omitempty"`
}

// RolesStore is the Storage and retrieval of authentication information
type RolesStore interface {
	// All lists all roles from the RolesStore
	All(context.Context) ([]Role, error)
	// Create a new Role in the RolesStore
	Add(context.Context, *Role) (*Role, error)
	// Delete the Role from the RolesStore
	Delete(context.Context, *Role) error
	// Get retrieves a role if name exists.
	Get(ctx context.Context, name string) (*Role, error)
	// Update the roles' users or permissions
	Update(context.Context, *Role) error
}

// Range represents an upper and lower bound for data
type Range struct {
	Upper int64 `json:"upper"` // Upper is the upper bound
	Lower int64 `json:"lower"` // Lower is the lower bound
}

// Query retrieves a Response from a TimeSeries.
type Query struct {
	Command  string   `json:"query"`              // Command is the query itself
	DB       string   `json:"db,omitempty"`       // DB is optional and if empty will not be used.
	RP       string   `json:"rp,omitempty"`       // RP is a retention policy and optional; if empty will not be used.
	Wheres   []string `json:"wheres,omitempty"`   // Wheres restricts the query to certain attributes
	GroupBys []string `json:"groupbys,omitempty"` // GroupBys collate the query by these tags
	Label    string   `json:"label,omitempty"`    // Label is the Y-Axis label for the data
	Range    *Range   `json:"range,omitempty"`    // Range is the default Y-Axis range for the data
}

// Response is the result of a query against a TimeSeries
type Response interface {
	MarshalJSON() ([]byte, error)
}

// Source is connection information to a time-series data store.
type Source struct {
	ID                 int    `json:"id,omitempty,string"`          // ID is the unique ID of the source
	Name               string `json:"name"`                         // Name is the user-defined name for the source
	Type               string `json:"type,omitempty"`               // Type specifies which kinds of source (enterprise vs oss)
	Username           string `json:"username,omitempty"`           // Username is the username to connect to the source
	Password           string `json:"password,omitempty"`           // Password is in CLEARTEXT
	URL                string `json:"url"`                          // URL are the connections to the source
	InsecureSkipVerify bool   `json:"insecureSkipVerify,omitempty"` // InsecureSkipVerify as true means any certificate presented by the source is accepted.
	Default            bool   `json:"default"`                      // Default specifies the default source for the application
	Telegraf           string `json:"telegraf"`                     // Telegraf is the db telegraf is written to.  By default it is "telegraf"
}

// SourcesStore stores connection information for a `TimeSeries`
type SourcesStore interface {
	// All returns all sources in the store
	All(context.Context) ([]Source, error)
	// Add creates a new source in the SourcesStore and returns Source with ID
	Add(context.Context, Source) (Source, error)
	// Delete the Source from the store
	Delete(context.Context, Source) error
	// Get retrieves Source if `ID` exists
	Get(ctx context.Context, ID int) (Source, error)
	// Update the Source in the store.
	Update(context.Context, Source) error
}

// AlertRule represents rules for building a tickscript alerting task
type AlertRule struct {
	ID            string          `json:"id,omitempty"`         // ID is the unique ID of the alert
	Query         QueryConfig     `json:"query"`                // Query is the filter of data for the alert.
	Every         string          `json:"every"`                // Every how often to check for the alerting criteria
	Alerts        []string        `json:"alerts"`               // Alerts name all the services to notify (e.g. pagerduty)
	AlertNodes    []KapacitorNode `json:"alertNodes,omitempty"` // AlertNodes define additional arguments to alerts
	Message       string          `json:"message"`              // Message included with alert
	Details       string          `json:"details"`              // Details is generally used for the Email alert.  If empty will not be added.
	Trigger       string          `json:"trigger"`              // Trigger is a type that defines when to trigger the alert
	TriggerValues TriggerValues   `json:"values"`               // Defines the values that cause the alert to trigger
	Name          string          `json:"name"`                 // Name is the user-defined name for the alert
}

// AlertRulesStore stores rules for building tickscript alerting tasks
type AlertRulesStore interface {
	// All returns all rules in the store for the given source and kapacitor id
	All(ctx context.Context, sourceID, kapaID int) ([]AlertRule, error)
	// Add creates a new rule in the AlertRulesStore and returns AlertRule with ID for a given source and kapacitor id
	Add(ctx context.Context, sourceID, kapaID int, rule AlertRule) (AlertRule, error)
	// Delete the AlertRule from the store for a given source and kapacitor ID
	Delete(ctx context.Context, sourceID, kapaID int, rule AlertRule) error
	// Get retrieves AlertRule if `ID` exists within a given source and kapacitor id
	Get(ctx context.Context, sourceID, kapaID int, ID string) (AlertRule, error)
	// Update the AlertRule in the store within a given source and kapacitor id
	Update(ctx context.Context, sourceID, kapaID int, rule AlertRule) error
}

// TICKScript task to be used by kapacitor
type TICKScript string

// Ticker generates tickscript tasks for kapacitor
type Ticker interface {
	// Generate will create the tickscript to be used as a kapacitor task
	Generate(AlertRule) (TICKScript, error)
}

// TriggerValues specifies the alerting logic for a specific trigger type
type TriggerValues struct {
	Change     string `json:"change,omitempty"`     // Change specifies if the change is a percent or absolute
	Period     string `json:"period,omitempty"`     // Period length of time before deadman is alerted
	Shift      string `json:"shift,omitempty"`      // Shift is the amount of time to look into the past for the alert to compare to the present
	Operator   string `json:"operator,omitempty"`   // Operator for alert comparison
	Value      string `json:"value,omitempty"`      // Value is the boundary value when alert goes critical
	RangeValue string `json:"rangeValue,omitempty"` // RangeValue is an optional value for range comparisons
}

// Field represent influxql fields and functions from the UI
type Field struct {
	Field string   `json:"field"`
	Funcs []string `json:"funcs"`
}

// GroupBy represents influxql group by tags from the UI
type GroupBy struct {
	Time string   `json:"time"`
	Tags []string `json:"tags"`
}

// QueryConfig represents UI query from the data explorer
type QueryConfig struct {
	ID              string              `json:"id,omitempty"`
	Database        string              `json:"database"`
	Measurement     string              `json:"measurement"`
	RetentionPolicy string              `json:"retentionPolicy"`
	Fields          []Field             `json:"fields"`
	Tags            map[string][]string `json:"tags"`
	GroupBy         GroupBy             `json:"groupBy"`
	AreTagsAccepted bool                `json:"areTagsAccepted"`
	RawText         string              `json:"rawText,omitempty"`
}

// KapacitorNode adds arguments and properties to an alert
type KapacitorNode struct {
	Name       string              `json:"name"`
	Args       []string            `json:"args"`
	Properties []KapacitorProperty `json:"properties"`
	// In the future we could add chaining methods here.
}

// KapacitorProperty modifies the node they are called on
type KapacitorProperty struct {
	Name string   `json:"name"`
	Args []string `json:"args"`
}

// Server represents a proxy connection to an HTTP server
type Server struct {
	ID       int    // ID is the unique ID of the server
	SrcID    int    // SrcID of the data source
	Name     string // Name is the user-defined name for the server
	Username string // Username is the username to connect to the server
	Password string // Password is in CLEARTEXT
	URL      string // URL are the connections to the server
}

// ServersStore stores connection information for a `Server`
type ServersStore interface {
	// All returns all servers in the store
	All(context.Context) ([]Server, error)
	// Add creates a new source in the ServersStore and returns Server with ID
	Add(context.Context, Server) (Server, error)
	// Delete the Server from the store
	Delete(context.Context, Server) error
	// Get retrieves Server if `ID` exists
	Get(ctx context.Context, ID int) (Server, error)
	// Update the Server in the store.
	Update(context.Context, Server) error
}

// ID creates uniq ID string
type ID interface {
	// Generate creates a unique ID string
	Generate() (string, error)
}

const (
	// AllScope grants permission for all databases.
	AllScope Scope = "all"
	// DBScope grants permissions for a specific database
	DBScope Scope = "database"
)

// Permission is a specific allowance for User or Role bound to a
// scope of the data source
type Permission struct {
	Scope   Scope      `json:"scope"`
	Name    string     `json:"name,omitempty"`
	Allowed Allowances `json:"allowed"`
}

// Permissions represent the entire set of permissions a User or Role may have
type Permissions []Permission

// Allowances defines what actions a user can have on a scoped permission
type Allowances []string

// Scope defines the location of access of a permission
type Scope string

// User represents an authenticated user.
type User struct {
	Name        string      `json:"name"`
	Passwd      string      `json:"password"`
	Permissions Permissions `json:"permissions,omitempty"`
}

// UsersStore is the Storage and retrieval of authentication information
type UsersStore interface {
	// All lists all users from the UsersStore
	All(context.Context) ([]User, error)
	// Create a new User in the UsersStore
	Add(context.Context, *User) (*User, error)
	// Delete the User from the UsersStore
	Delete(context.Context, *User) error
	// Get retrieves a user if name exists.
	Get(ctx context.Context, name string) (*User, error)
	// Update the user's permissions or roles
	Update(context.Context, *User) error
}

// DashboardID is the dashboard ID
type DashboardID int

// Dashboard represents all visual and query data for a dashboard
type Dashboard struct {
	ID    DashboardID     `json:"id"`
	Cells []DashboardCell `json:"cells"`
	Name  string          `json:"name"`
}

// DashboardCell holds visual and query information for a cell
type DashboardCell struct {
	X       int32   `json:"x"`
	Y       int32   `json:"y"`
	W       int32   `json:"w"`
	H       int32   `json:"h"`
	Name    string  `json:"name"`
	Queries []Query `json:"queries"`
	Type    string  `json:"type"`
}

// DashboardsStore is the storage and retrieval of dashboards
type DashboardsStore interface {
	// All lists all dashboards from the DashboardStore
	All(context.Context) ([]Dashboard, error)
	// Create a new Dashboard in the DashboardStore
	Add(context.Context, Dashboard) (Dashboard, error)
	// Delete the Dashboard from the DashboardStore if `ID` exists.
	Delete(context.Context, Dashboard) error
	// Get retrieves a dashboard if `ID` exists.
	Get(ctx context.Context, id DashboardID) (Dashboard, error)
	// Update replaces the dashboard information
	Update(context.Context, Dashboard) error
}

// Cell is a rectangle and multiple time series queries to visualize.
type Cell struct {
	X       int32   `json:"x"`
	Y       int32   `json:"y"`
	W       int32   `json:"w"`
	H       int32   `json:"h"`
	I       string  `json:"i"`
	Name    string  `json:"name"`
	Queries []Query `json:"queries"`
	Type    string  `json:"type"`
}

// Layout is a collection of Cells for visualization
type Layout struct {
	ID          string `json:"id"`
	Application string `json:"app"`
	Measurement string `json:"measurement"`
	Autoflow    bool   `json:"autoflow"`
	Cells       []Cell `json:"cells"`
}

// LayoutStore stores dashboards and associated Cells
type LayoutStore interface {
	// All returns all dashboards in the store
	All(context.Context) ([]Layout, error)
	// Add creates a new dashboard in the LayoutStore
	Add(context.Context, Layout) (Layout, error)
	// Delete the dashboard from the store
	Delete(context.Context, Layout) error
	// Get retrieves Layout if `ID` exists
	Get(ctx context.Context, ID string) (Layout, error)
	// Update the dashboard in the store.
	Update(context.Context, Layout) error
}<|MERGE_RESOLUTION|>--- conflicted
+++ resolved
@@ -15,11 +15,8 @@
 	ErrUserNotFound      = Error("user not found")
 	ErrLayoutInvalid     = Error("layout is invalid")
 	ErrAlertNotFound     = Error("alert not found")
-<<<<<<< HEAD
 	ErrAuthentication    = Error("user not authenticated")
 	ErrUninitialized     = Error("client uninitialized. Call Open() method")
-=======
->>>>>>> cd2b7c9d
 )
 
 // Error is a domain error encountered while processing chronograf requests
