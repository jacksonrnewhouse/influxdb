--- conflicted
+++ resolved
@@ -124,12 +124,8 @@
             return Ok(());
         }
 
-<<<<<<< HEAD
         // Sort files by their TSM generation to ensure any duplicate block
-=======
-        // Sorting files by name also sorts by their TSM generation, which ensures any duplicate block
->>>>>>> ad099fc7
-        // data is appropriately deduplicated.
+        // data is appropriately de-duplicated.
         files.sort_by(|a, b| a.file_name().cmp(&b.file_name()));
 
         let mut index_readers = Vec::with_capacity(files.len());
