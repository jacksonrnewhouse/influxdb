--- conflicted
+++ resolved
@@ -7,11 +7,8 @@
 1. [17353](https://github.com/influxdata/influxdb/pull/17353): Make all pkg resources unique by metadata.name field
 1. [17363](https://github.com/influxdata/influxdb/pull/17363): Telegraf config tokens can no longer be retrieved after creation, but new tokens can be created after a telegraf has been setup
 1. [17400](https://github.com/influxdata/influxdb/pull/17400): Be able to delete bucket by name via cli
-<<<<<<< HEAD
+1. [17396](https://github.com/influxdata/influxdb/pull/17396): Add module to write line data to specified url, org, and bucket
 1. [17398](https://github.com/influxdata/influxdb/pull/17398): Extend influx cli write command with ability to process CSV data
-=======
-1. [17396](https://github.com/influxdata/influxdb/pull/17396): Add module to write line data to specified url, org, and bucket
->>>>>>> ad38ed12
 
 ### Bug Fixes
 
